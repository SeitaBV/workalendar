--- conflicted
+++ resolved
@@ -5,24 +5,13 @@
 class FranceCalendar(WesternCalendar):
     "France calendar class"
 
-<<<<<<< HEAD
     FIXED_HOLIDAYS = WesternCalendar.FIXED_HOLIDAYS + (
-        (5, 1),
-        (5, 8),
-        (7, 14),
-        (8, 15),
-        (11, 1),
-        (11, 11),
-        (12, 25),
-=======
-    FIXED_DAYS = WesternCalendar.FIXED_DAYS + (
         (5, 1, "Labour Day"),
         (5, 8, "Victory in Europe Day"),
         (7, 14, "Bastille Day"),
         (8, 15, "Assumption of Mary to Heaven"),
         (11, 1, "All Saints' Day"),
         (11, 11, "Armistice Day"),
->>>>>>> 10d0679d
     )
 
     def get_ascension_thursday(self, year):
