from workalendar.core import WesternCalendar, ChristianMixin
from workalendar.core import MON, TUE, FRI, SAT, SUN
from datetime import date, timedelta


class Australia(WesternCalendar, ChristianMixin):
    "Australia"
    include_good_friday = True
    include_easter_monday = True
    include_queens_birthday = False
    include_labour_day_october = False
    include_boxing_day = True
    # Shall we shift Anzac Day?
    shift_anzac_day = True

    ANZAC_SHIFT_DAYS = (SAT, SUN)

    FIXED_HOLIDAYS = WesternCalendar.FIXED_HOLIDAYS + (
        (1, 26, "Australia Day"),
    )

    def get_canberra_day(self, year):
        return (
            Australia.get_nth_weekday_in_month(year, 3, MON, 2),
            "Canberra Day"
        )

    def get_queens_birthday(self, year):
        return (
            Australia.get_nth_weekday_in_month(year, 6, MON, 2),
            "Queen's Birthday"
        )

    def get_labour_day_october(self, year):
        return (
            Australia.get_nth_weekday_in_month(year, 10, MON),
            'Labour Day'
        )

    def get_anzac_day(self, year):
        anzac_day = date(year, 4, 25)
        if not self.shift_anzac_day:
            return (anzac_day, "Anzac Day")
        if anzac_day.weekday() in self.ANZAC_SHIFT_DAYS:
            anzac_day = self.find_following_working_day(anzac_day)
        return (anzac_day, "Anzac Day")

    def get_variable_days(self, year):
        # usual variable days
        days = super(Australia, self).get_variable_days(year)
        january_first = date(year, 1, 1)
        if january_first.weekday() in self.get_weekend_days():
            days.append((
                self.find_following_working_day(january_first),
                "New Year's Day shift")
            )

        australia_day = date(year, 1, 26)
        if australia_day.weekday() in self.get_weekend_days():
            days.append((
                self.find_following_working_day(australia_day),
                "Australia Day shift")
            )

        # was fixed, but might be shifted
        days.append(self.get_anzac_day(year))

        if self.include_queens_birthday:
            days.append(self.get_queens_birthday(year))
        if self.include_labour_day_october:
            days.append(self.get_labour_day_october(year))

        christmas = date(year, 12, 25)
        boxing_day = date(year, 12, 26)
        if christmas.weekday() in self.get_weekend_days():
            shift = self.find_following_working_day(christmas)
            days.append((shift, "Christmas Shift"))
            days.append((shift + timedelta(days=1), "Boxing Day Shift"))
        elif boxing_day.weekday() in self.get_weekend_days():
            shift = self.find_following_working_day(boxing_day)
            days.append((shift, "Boxing Day Shift"))

        return days


class AustralianCapitalTerritory(Australia):
    "Australian Capital Territory"
    include_easter_saturday = True
    include_queens_birthday = True
    include_labour_day_october = True
    include_boxing_day = True

    def get_family_community_day(self, year):
        # Since this day is picked unsing the school year calendar, there's no
        # mathematical way yet to provide it surely

        # Family & Community Day was celebrated on the first Tuesday of
        # November in 2007, 2008 and 2009

        # Per Holidays (Reconciliation Day) Amendment Bill 2017, 2017 is the
        # last year that ACT will celebrate family and community day. It is
        # being replaced by Reconciliaton day
        if year in (2007, 2008, 2009):
            day = AustralianCapitalTerritory.get_nth_weekday_in_month(
                year, 11, TUE)
<<<<<<< HEAD
        elif year == 2010:
            day = date(2010, 9, 27)
        elif year == 2011:
            day = date(2011, 10, 10)
        elif year == 2012:
            day = date(2012, 10, 8)
        elif year == 2013:
            day = date(2013, 9, 30)
        elif year == 2014:
            day = date(2014, 9, 29)
        elif year == 2015:
            day = date(2015, 9, 28)
        elif year == 2016:
            day = date(2016, 9, 26)
        elif year == 2017:
            day = date(2017, 9, 25)
=======
        # Family & Community Day was celebrated on the last Monday of
        # November in 2010, 2013, 2014, 2015, 2016, 2017
        elif year in (2010, 2013, 2014, 2015, 2016, 2017):
            day = AustraliaCapitalTerritory.get_last_weekday_in_month(
                year, 9, MON)
        # Family & Community Day was celebrated on the second Monday of
        # October in 2011 and 2012
        elif year in (2011, 2012):
            day = AustraliaCapitalTerritory.get_nth_weekday_in_month(
                year, 10, MON, 2)
>>>>>>> 93e9adea
        else:
            return None
        return (day, "Family & Community Day")

    def get_reconciliation_day(self, year):
        if year >= 2018:
            reconciliation_day = date(year, 5, 27)
            if reconciliation_day.weekday() == MON:
                return (reconciliation_day, "Reconciliation Day")
            else:
                shift = AustralianCapitalTerritory.get_first_weekday_after(
                    reconciliation_day, MON)
                return shift, "Reconciliation Day Shift"

    def get_variable_days(self, year):
        days = super(AustralianCapitalTerritory, self).get_variable_days(year)
        days.append(self.get_canberra_day(year))

        family_community_day = self.get_family_community_day(year)
        if family_community_day is not None:
            days.append(family_community_day)

        reconciliation_day = self.get_reconciliation_day(year)
        if reconciliation_day is not None:
            days.append(reconciliation_day)

        return days


class NewSouthWales(Australia):
    "New South Wales"
    include_queens_birthday = True
    include_easter_saturday = True
    include_easter_sunday = True
    include_labour_day_october = True
    include_boxing_day = True

    ANZAC_SHIFT_DAYS = (SUN,)


class NorthernTerritory(Australia):
    "Northern Territory"
    include_easter_saturday = True
    include_queens_birthday = True
    include_boxing_day = True

    ANZAC_SHIFT_DAYS = (SUN,)

    def get_may_day(self, year):
        return (
            NorthernTerritory.get_nth_weekday_in_month(year, 5, MON),
            "May Day"
        )

    def get_picnic_day(self, year):
        return (
            NorthernTerritory.get_nth_weekday_in_month(year, 8, MON),
            "Picnic Day"
        )

    def get_variable_days(self, year):
        days = super(NorthernTerritory, self).get_variable_days(year)
        days.extend([
            self.get_may_day(year),
            self.get_picnic_day(year),
        ])
        return days


class Queensland(Australia):
    "Queensland"
    include_easter_saturday = True
    include_queens_birthday = True
    include_boxing_day = True

    ANZAC_SHIFT_DAYS = (SUN,)

    def get_labour_day_may(self, year):
        return (
            Queensland.get_nth_weekday_in_month(year, 5, MON),
            "Labour Day"
        )

    def get_variable_days(self, year):
        days = super(Queensland, self).get_variable_days(year)
        days.append(self.get_labour_day_may(year))
        return days


class SouthAustralia(Australia):
    "South Australia"
    include_easter_saturday = True
    include_queens_birthday = True
    include_labour_day_october = True

    ANZAC_SHIFT_DAYS = (SUN,)

    def get_adelaides_cup(self, year):
        return (
            SouthAustralia.get_nth_weekday_in_month(year, 3, MON, 2),
            "Adelaide's cup"
        )

    def get_proclamation_day(self, year):
        return (date(year, 12, 26), "Proclamation Day")

    def get_variable_days(self, year):
        days = super(SouthAustralia, self).get_variable_days(year)
        days.extend([
            self.get_adelaides_cup(year),
            self.get_proclamation_day(year),
        ])
        return days


class Tasmania(Australia):
    "Tasmania"
    include_queens_birthday = True
    include_boxing_day = True
    shift_anzac_day = False

    @property
    def has_recreation_day(self):
        return True

    def get_eight_hours_day(self, year):
        return (
            Tasmania.get_nth_weekday_in_month(year, 3, MON, 2),
            "Eight hours Day"
        )

    def get_recreation_day(self, year):
        return (
            Tasmania.get_nth_weekday_in_month(year, 11, MON),
            "Recreation Day"
        )

    def get_variable_days(self, year):
        days = super(Tasmania, self).get_variable_days(year)
        days.append(self.get_eight_hours_day(year))
        if self.has_recreation_day:
            days.append(self.get_recreation_day(year))
        return days


class Hobart(Tasmania):
    "Hobart"
    @property
    def has_recreation_day(self):
        return False

    def get_hobart(self, year):
        return (
            Hobart.get_nth_weekday_in_month(year, 2, MON, 2),
            "Royal Hobart Regatta"
        )

    def get_variable_days(self, year):
        days = super(Hobart, self).get_variable_days(year)
        days.append(self.get_hobart(year))
        return days


class Victoria(Australia):
    "Victoria"
    include_easter_saturday = True
    include_queens_birthday = True
    include_boxing_day = True
    shift_anzac_day = False

    def get_labours_day_in_march(self, year):
        return (
            Victoria.get_nth_weekday_in_month(year, 3, MON, 2),
            "Labour Day"
        )

    def get_melbourne_cup(self, year):
        return (
            Victoria.get_nth_weekday_in_month(year, 11, TUE),
            "Melbourne Cup"
        )

    def get_variable_days(self, year):
        days = super(Victoria, self).get_variable_days(year)
        days.append(self.get_labours_day_in_march(year))
        days.append(self.get_melbourne_cup(year))
        return days


class WesternAustralia(Australia):
    "Western Australia"
    include_boxing_day = True

    def get_labours_day_in_march(self, year):
        return (
            WesternAustralia.get_nth_weekday_in_month(year, 3, MON),
            "Labour Day"
        )

    def get_western_australia_day(self, year):
        return (
            WesternAustralia.get_nth_weekday_in_month(year, 6, MON),
            "Western Australia Day"
        )

    def get_variable_days(self, year):
        # It is not possible to surely compute Queen's Birthday holiday in
        # The western Australia territory, since it's based on the Governor
        # Decision (it is typically the last Monday of September or the first
        # Monday of October)
        days = super(WesternAustralia, self).get_variable_days(year)
        days.append(self.get_labours_day_in_march(year))
        days.append(self.get_western_australia_day(year))
        return days


class MarshallIslands(WesternCalendar, ChristianMixin):
    "Marshall Islands"
    FIXED_HOLIDAYS = WesternCalendar.FIXED_HOLIDAYS + (
        (3, 3, "Remembrance Day"),
        (5, 1, "Constitution Day"),
        (11, 17, "Presidents' Day"),
        (12, 31, "New Year's Eve"),
    )
    include_good_friday = True

    def get_variable_days(self, year):
        days = super(MarshallIslands, self).get_variable_days(year)
        days.append((
            MarshallIslands.get_nth_weekday_in_month(year, 7, FRI),
            "Fishermen's Holiday"
        ))
        days.append((
            MarshallIslands.get_nth_weekday_in_month(year, 9, FRI),
            "Labour Day"
        ))
        days.append((
            MarshallIslands.get_last_weekday_in_month(year, 9, FRI),
            "Manit Day"
        ))
        days.append((
            MarshallIslands.get_nth_weekday_in_month(year, 12, FRI),
            "Gospel Day"
        ))
        return days<|MERGE_RESOLUTION|>--- conflicted
+++ resolved
@@ -103,35 +103,16 @@
         if year in (2007, 2008, 2009):
             day = AustralianCapitalTerritory.get_nth_weekday_in_month(
                 year, 11, TUE)
-<<<<<<< HEAD
-        elif year == 2010:
-            day = date(2010, 9, 27)
-        elif year == 2011:
-            day = date(2011, 10, 10)
-        elif year == 2012:
-            day = date(2012, 10, 8)
-        elif year == 2013:
-            day = date(2013, 9, 30)
-        elif year == 2014:
-            day = date(2014, 9, 29)
-        elif year == 2015:
-            day = date(2015, 9, 28)
-        elif year == 2016:
-            day = date(2016, 9, 26)
-        elif year == 2017:
-            day = date(2017, 9, 25)
-=======
         # Family & Community Day was celebrated on the last Monday of
         # November in 2010, 2013, 2014, 2015, 2016, 2017
         elif year in (2010, 2013, 2014, 2015, 2016, 2017):
-            day = AustraliaCapitalTerritory.get_last_weekday_in_month(
+            day = AustralianCapitalTerritory.get_last_weekday_in_month(
                 year, 9, MON)
         # Family & Community Day was celebrated on the second Monday of
         # October in 2011 and 2012
         elif year in (2011, 2012):
-            day = AustraliaCapitalTerritory.get_nth_weekday_in_month(
+            day = AustralianCapitalTerritory.get_nth_weekday_in_month(
                 year, 10, MON, 2)
->>>>>>> 93e9adea
         else:
             return None
         return (day, "Family & Community Day")
