--- conflicted
+++ resolved
@@ -92,9 +92,6 @@
 class MockCalendarTest(GenericCalendarTest):
     cal_class = MockCalendar
 
-<<<<<<< HEAD
-    def test_add_working_days_span(self):
-=======
     def test_holidays_set(self):
         self.assertIn(
             date(self.year, 12, 25), self.cal.holidays_set(self.year))
@@ -109,8 +106,7 @@
             self.assertTrue(day <= next_day)
             day = next_day
 
-    def test_add_workdays_span(self):
->>>>>>> 10d0679d
+    def test_add_workingdays_span(self):
         day = date(self.year, 12, 20)
         # since this calendar has no weekends, we'll just have a 2-day-shift
         self.assertEquals(
